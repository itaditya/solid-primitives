{
  "name": "@solid-primitives/event-listener",
<<<<<<< HEAD
  "version": "1.3.4",
=======
  "version": "1.3.5",
>>>>>>> 00bbb356
  "description": "Primitive to manage creating event listeners.",
  "author": "David Di Biase <dave.dibiase@gmail.com>",
  "license": "MIT",
  "homepage": "https://github.com/davedbase/solid-primitives/tree/main/packages/event-listener",
  "repository": {
    "type": "git",
    "url": "git+https://github.com/davedbase/solid-primitives.git"
  },
  "primitive": {
    "name": "event-listener",
    "stage": 3,
    "list": [
      "createEventListener",
      "createEventSignal",
      "createEventListenerMap",
      "createEventStore",
      "WindowEventListener",
      "DocumentEventListener"
    ],
    "category": "Browser APIs"
  },
  "private": false,
  "sideEffects": false,
  "type": "module",
  "main": "dist/index.cjs",
  "module": "dist/index.js",
  "types": "dist/index.d.ts",
  "files": [
    "dist"
  ],
  "scripts": {
    "start": "vite -r ./dev/ -c ./dev/vite.config.ts",
    "build": "tsup",
    "test": "uvu -r solid-register",
    "watch-test": "watchlist src test -- npm test"
  },
  "keywords": [
    "event",
    "listener",
    "solid",
    "primitives"
  ],
  "devDependencies": {
    "jsdom": "^19.0.0",
    "prettier": "^2.5.0",
    "solid-register": "0.0.18",
    "tslib": "^2.3.1",
    "tsup": "^5.10.0",
    "unocss": "^0.12.4",
    "uvu": "^0.5.2",
    "vite": "2.6.14",
    "vite-plugin-solid": "2.1.2",
    "watchlist": "^0.3.1"
  },
  "peerDependencies": {
    "solid-js": "^1.2.5"
  },
  "dependencies": {
    "@solid-primitives/utils": "^0.0.255"
  }
}<|MERGE_RESOLUTION|>--- conflicted
+++ resolved
@@ -1,10 +1,6 @@
 {
   "name": "@solid-primitives/event-listener",
-<<<<<<< HEAD
-  "version": "1.3.4",
-=======
   "version": "1.3.5",
->>>>>>> 00bbb356
   "description": "Primitive to manage creating event listeners.",
   "author": "David Di Biase <dave.dibiase@gmail.com>",
   "license": "MIT",
