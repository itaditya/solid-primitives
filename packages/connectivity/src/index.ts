--- conflicted
+++ resolved
@@ -1,4 +1,4 @@
-import { createEventListenerMap } from "@solid-primitives/event-listener";
+import { createEventListener } from "@solid-primitives/event-listener";
 import { Accessor, createSignal } from "solid-js";
 
 /**
@@ -6,23 +6,9 @@
  *
  * @return Returns a signal representing the online status. Read-only.
  */
-<<<<<<< HEAD
-export const createConnectivitySignal = (): Accessor<boolean> => {
+export const createConnectivity = (): Accessor<boolean> => {
   const [status, setStatus] = createSignal<boolean>(navigator.onLine);
-  const online = () => setStatus(true);
-  const offline = () => setStatus(false);
-  window.addEventListener("online", online);
-  window.addEventListener("offline", offline);
-  onCleanup(() => {
-    window.removeEventListener("online", online);
-    window.removeEventListener("offline", offline);
-=======
-export const createConnectivity = (): Accessor<boolean> => {
-  const [onLine, setOnLine] = createSignal<boolean>(navigator.onLine);
-  createEventListenerMap(window, {
-    online: () => setOnLine(true),
-    offline: () => setOnLine(false)
->>>>>>> 734bfffd
-  });
+  createEventListener(window, "online", () => setStatus(true));
+  createEventListener(window, "offline", () => setStatus(false));
   return status;
 };