--- conflicted
+++ resolved
@@ -1,6 +1,6 @@
 {
   "name": "@solid-primitives/intersection-observer",
-  "version": "1.1.9",
+  "version": "1.1.8",
   "description": "Primitives to support using the intersection observer API.",
   "author": "David Di Biase <dave.dibiase@gmail.com>",
   "license": "MIT",
@@ -11,18 +11,6 @@
   },
   "private": false,
   "sideEffects": false,
-<<<<<<< HEAD
-  "files": [
-    "dist"
-  ],
-  "type": "module",
-  "main": "./dist/index.js",
-  "module": "./dist/index.js",
-  "types": "./dist/index.d.ts",
-  "exports": {
-    "node": "./dist/server.js",
-    "import": "./dist/index.js"
-=======
   "type": "module",
   "files": [
     "dist"
@@ -38,7 +26,6 @@
     "require": "./dist/index.cjs",
     "import": "./dist/index.js",
     "default": "./dist/index.cjs"
->>>>>>> e8b5be61
   },
   "scripts": {
     "build": "tsup",
